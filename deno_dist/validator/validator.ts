--- conflicted
+++ resolved
@@ -60,7 +60,6 @@
   return async (c, next) => {
     let value = {}
     const contentType = c.req.header('Content-Type')
-    const bodyTypes = ['text', 'arrayBuffer', 'blob']
 
     switch (target) {
       case 'json':
@@ -68,15 +67,6 @@
           const message = `Invalid HTTP header: Content-Type=${contentType}`
           throw new HTTPException(400, { message })
         }
-<<<<<<< HEAD
-=======
-
-        if (c.req.bodyCache.json) {
-          value = await c.req.bodyCache.json
-          break
-        }
-
->>>>>>> 13039a95
         try {
           value = await c.req.json()
         } catch {
