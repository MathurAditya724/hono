// @denoify-ignore
/* eslint-disable @typescript-eslint/ban-ts-comment */
import type { Context } from '../../context'
import type { Env, MiddlewareHandler } from '../../types'
import { getFilePath } from '../../utils/filepath'
import { getMimeType } from '../../utils/mime'

export type ServeStaticOptions<E extends Env = Env> = {
  root?: string
  path?: string
  mimes?: Record<string, string>
  rewriteRequestPath?: (path: string) => string
  onNotFound?: (path: string, c: Context<E>) => void | Promise<void>
}

const DEFAULT_DOCUMENT = 'index.html'

export const serveStatic = <E extends Env = Env>(
  options: ServeStaticOptions<E> = { root: '' }
): MiddlewareHandler => {
  return async (c, next) => {
    // Do nothing if Response is already set
    if (c.finalized) {
      await next()
      return
    }
    const url = new URL(c.req.url)

    const filename = options.path ?? decodeURI(url.pathname)
    let path = getFilePath({
      filename: options.rewriteRequestPath ? options.rewriteRequestPath(filename) : filename,
      root: options.root,
      defaultDocument: DEFAULT_DOCUMENT,
    })

    if (!path) {
      return await next()
    }

    path = `./${path}`

<<<<<<< HEAD
    if (existsSync(path)) {
      const content = file(path)
      if (content) {
        let mimeType: string | undefined = undefined
        if (options.mimes) {
          mimeType = getMimeType(path, options.mimes) ?? getMimeType(path)
        } else {
          mimeType = getMimeType(path)
        }
        if (mimeType) {
          c.header('Content-Type', mimeType)
        }
        // Return Response object
        return c.body(content)
=======
    // @ts-ignore
    const file = Bun.file(path)
    const isExists = await file.exists()
    if (isExists) {
      const mimeType = getMimeType(path)
      if (mimeType) {
        c.header('Content-Type', mimeType)
>>>>>>> f44c7055
      }
      // Return Response object
      return c.body(file)
    }

    await options.onNotFound?.(path, c)
    await next()
    return
  }
}<|MERGE_RESOLUTION|>--- conflicted
+++ resolved
@@ -39,30 +39,18 @@
 
     path = `./${path}`
 
-<<<<<<< HEAD
-    if (existsSync(path)) {
-      const content = file(path)
-      if (content) {
-        let mimeType: string | undefined = undefined
-        if (options.mimes) {
-          mimeType = getMimeType(path, options.mimes) ?? getMimeType(path)
-        } else {
-          mimeType = getMimeType(path)
-        }
-        if (mimeType) {
-          c.header('Content-Type', mimeType)
-        }
-        // Return Response object
-        return c.body(content)
-=======
     // @ts-ignore
     const file = Bun.file(path)
     const isExists = await file.exists()
     if (isExists) {
-      const mimeType = getMimeType(path)
+      let mimeType: string | undefined = undefined
+      if (options.mimes) {
+        mimeType = getMimeType(path, options.mimes) ?? getMimeType(path)
+      } else {
+        mimeType = getMimeType(path)
+      }
       if (mimeType) {
         c.header('Content-Type', mimeType)
->>>>>>> f44c7055
       }
       // Return Response object
       return c.body(file)
