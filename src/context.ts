--- conflicted
+++ resolved
@@ -14,12 +14,8 @@
   private _headers: Headers
   private _status: number
   private _statusText: string
-<<<<<<< HEAD
-  body: (body: BodyInit, init?: ResponseInit) => Response
-=======
 
   render: (template: string, params?: object, options?: object) => Promise<Response>
->>>>>>> 2aa44417
 
   constructor(req: Request, opts?: { res: Response; env: Env; event: FetchEvent }) {
     this.req = req
@@ -29,28 +25,6 @@
       this.event = opts.event
     }
     this._headers = {}
-<<<<<<< HEAD
-    this.body = this.newResponse
-  }
-
-  header(name: string, value: string): void {
-    this._headers[name] = value
-  }
-
-  status(number: number): void {
-    this._status = number
-  }
-
-  statusText(text: string): void {
-    this._statusText = text
-  }
-
-  newResponse(body: BodyInit, init: ResponseInit = {}): Response {
-    init.status = this._status || init.status
-    init.statusText = this._statusText || init.statusText
-    init.headers = { ...init.headers, ...this._headers }
-    return new Response(body, init)
-=======
   }
 
   header(name: string, value: string): void {
@@ -65,7 +39,6 @@
       this.res.headers.set(name, value)
     }
     this._headers[name] = value
->>>>>>> 2aa44417
   }
 
   status(number: number): void {
