import { Hono } from '../src/index'

describe('GET Request', () => {
  const app = new Hono()

  app.get('/hello', () => {
    return new Response('hello', {
      status: 200,
      statusText: 'Hono is OK',
    })
  })

  app.get('/hello-with-shortcuts', (c) => {
    c.header('X-Custom', 'This is Hono')
<<<<<<< HEAD
    c.statusText('Hono is created')
=======
>>>>>>> 2aa44417
    c.status(201)
    return c.html('<h1>Hono!!!</h1>')
  })

  app.notFound = () => {
    return new Response('not found', {
      status: 404,
    })
  }

  it('GET /hello is ok', async () => {
    const req = new Request('http://localhost/hello')
    const res = await app.dispatch(req)
    expect(res).not.toBeNull()
    expect(res.status).toBe(200)
    expect(res.statusText).toBe('Hono is OK')
    expect(await res.text()).toBe('hello')
  })

  it('GET /hell-with-shortcuts is ok', async () => {
    const req = new Request('http://localhost/hello-with-shortcuts')
    const res = await app.dispatch(req)
    expect(res).not.toBeNull()
    expect(res.status).toBe(201)
<<<<<<< HEAD
    expect(res.statusText).toBe('Hono is created')
=======
    expect(res.statusText).toBe('Created')
>>>>>>> 2aa44417
    expect(res.headers.get('X-Custom')).toBe('This is Hono')
    expect(res.headers.get('Content-Type')).toMatch(/text\/html/)
    expect(await res.text()).toBe('<h1>Hono!!!</h1>')
  })

  it('GET / is not found', async () => {
    const req = new Request('http://localhost/')
    const res = await app.dispatch(req)
    expect(res).not.toBeNull()
    expect(res.status).toBe(404)
  })
})

describe('Routing', () => {
  const app = new Hono()

  it('Return it self', async () => {
    const appRes = app.get('/', () => new Response('get /'))
    expect(appRes).not.toBeUndefined()
    appRes.delete('/', () => new Response('delete /'))
    const req = new Request('http://localhost/', { method: 'DELETE' })
    const res = await appRes.dispatch(req)
    expect(res).not.toBeNull()
    expect(res.status).toBe(200)
    expect(await res.text()).toBe('delete /')
  })

  it('Chained route', async () => {
    app
      .route('/route')
      .get(() => new Response('get /route'))
      .post(() => new Response('post /route'))
      .put(() => new Response('put /route'))
    let req = new Request('http://localhost/route', { method: 'GET' })
    let res = await app.dispatch(req)
    expect(res.status).toBe(200)
    expect(await res.text()).toBe('get /route')

    req = new Request('http://localhost/route', { method: 'POST' })
    res = await app.dispatch(req)
    expect(res.status).toBe(200)
    expect(await res.text()).toBe('post /route')

    req = new Request('http://localhost/route', { method: 'DELETE' })
    res = await app.dispatch(req)
    expect(res.status).toBe(404)
  })

  it('Chained route without route method', async () => {
    app
      .get('/without-route', () => new Response('get /without-route'))
      .post(() => new Response('post /without-route'))
      .put(() => new Response('put /without-route'))

    let req = new Request('http://localhost/without-route', { method: 'GET' })
    let res = await app.dispatch(req)
    expect(res.status).toBe(200)
    expect(await res.text()).toBe('get /without-route')

    req = new Request('http://localhost/without-route', { method: 'POST' })
    res = await app.dispatch(req)
    expect(res.status).toBe(200)
    expect(await res.text()).toBe('post /without-route')

    req = new Request('http://localhost/without-route', { method: 'DELETE' })
    res = await app.dispatch(req)
    expect(res.status).toBe(404)
  })
})

describe('param and query', () => {
  const app = new Hono()

  app.get('/entry/:id', (c) => {
    const id = c.req.param('id')
    return new Response(`id is ${id}`, {
      status: 200,
    })
  })

  app.get('/search', (c) => {
    const name = c.req.query('name')
    return new Response(`name is ${name}`, {
      status: 200,
    })
  })

  app.get('/add-header', (c) => {
    const bar = c.req.header('X-Foo')
    return new Response(`foo is ${bar}`, {
      status: 200,
    })
  })

  it('param of /entry/:id is found', async () => {
    const req = new Request('http://localhost/entry/123')
    const res = await app.dispatch(req)
    expect(res.status).toBe(200)
    expect(await res.text()).toBe('id is 123')
  })

  it('query of /search?name=sam is found', async () => {
    const req = new Request('http://localhost/search?name=sam')
    const res = await app.dispatch(req)
    expect(res.status).toBe(200)
    expect(await res.text()).toBe('name is sam')
  })

  it('/add-header header - X-Foo is Bar', async () => {
    const req = new Request('http://localhost/add-header')
    req.headers.append('X-Foo', 'Bar')
    const res = await app.dispatch(req)
    expect(res.status).toBe(200)
    expect(await res.text()).toBe('foo is Bar')
  })
})

describe('Middleware', () => {
  const app = new Hono()

  // Custom Logger
  app.use('*', async (c, next) => {
    console.log(`${c.req.method} : ${c.req.url}`)
    await next()
  })

  // Apeend Custom Header
  app.use('*', async (c, next) => {
    await next()
    c.res.headers.append('x-custom', 'root')
  })

  app.use('/hello', async (c, next) => {
    await next()
    c.res.headers.append('x-message', 'custom-header')
  })

  app.use('/hello/*', async (c, next) => {
    await next()
    c.res.headers.append('x-message-2', 'custom-header-2')
  })

  app.get('/hello', () => {
    return new Response('hello')
  })
  app.get('/hello/:message', (c) => {
    const message = c.req.param('message')
    return new Response(`${message}`)
  })

  it('logging and custom header', async () => {
    const req = new Request('http://localhost/hello')
    const res = await app.dispatch(req)
    expect(res.status).toBe(200)
    expect(await res.text()).toBe('hello')
    expect(res.headers.get('x-custom')).toBe('root')
    expect(res.headers.get('x-message')).toBe('custom-header')
    expect(res.headers.get('x-message-2')).toBe('custom-header-2')
  })

  it('logging and custom header with named param', async () => {
    const req = new Request('http://localhost/hello/message')
    const res = await app.dispatch(req)
    expect(res.status).toBe(200)
    expect(await res.text()).toBe('message')
    expect(res.headers.get('x-custom')).toBe('root')
    expect(res.headers.get('x-message-2')).toBe('custom-header-2')
  })
})

describe('Custom 404', () => {
  const app = new Hono()

  app.notFound = () => {
    return new Response('Default 404 Nout Found', { status: 404 })
  }

  app.use('*', async (c, next) => {
    await next()
    if (c.res.status === 404) {
      c.res = new Response('Custom 404 Not Found', { status: 404 })
    }
  })

  app.get('/hello', () => {
    return new Response('hello')
  })

  it('Custom 404 Not Found', async () => {
    let req = new Request('http://localhost/hello')
    let res = await app.dispatch(req)
    expect(res.status).toBe(200)
    req = new Request('http://localhost/foo')
    res = await app.dispatch(req)
    expect(res.status).toBe(404)
    expect(await res.text()).toBe('Custom 404 Not Found')
  })
})

describe('Redirect', () => {
  const app = new Hono()
  app.get('/redirect', (c) => {
    return c.redirect('/')
  })

  it('Absolute URL', async () => {
    const req = new Request('https://example.com/redirect')
    const res = await app.dispatch(req)
    expect(res.status).toBe(302)
    expect(res.headers.get('Location')).toBe('https://example.com/')
  })
})

describe('Error handle', () => {
  const app = new Hono()

  app.get('/error', () => {
    throw 'This is Error'
  })

  app.use('/error', async (c, next) => {
    try {
      await next()
    } catch (err) {
      c.res = new Response('Custom Error Message', { status: 500 })
      c.res.headers.append('debug', String(err))
    }
  })

  it('Custom Error Message', async () => {
    const req = new Request('https://example.com/error')
    const res = await app.dispatch(req)
    expect(res.status).toBe(500)
    expect(await res.text()).toBe('Custom Error Message')
    expect(res.headers.get('debug')).toBe('This is Error')
  })

  // eslint-disable-next-line @typescript-eslint/ban-ts-comment
  // @ts-ignore
  app.get('/text', () => 'text')
  it('If return not Reponse object', async () => {
    const req = new Request('https://example.com/text')
    expect(app.dispatch(req)).rejects.toThrowError(TypeError)
  })
})

describe('Request methods with custom middleware', () => {
  const app = new Hono()

  app.use('*', async (c, next) => {
    const query = c.req.query('foo')
    const param = c.req.param('foo')
    const header = c.req.header('User-Agent')
    await next()
    c.header('X-Query-2', query)
    c.header('X-Param-2', param)
    c.header('X-Header-2', header)
  })

  app.get('/:foo', (c) => {
    const query = c.req.query('foo')
    const param = c.req.param('foo')
    const header = c.req.header('User-Agent')
    c.header('X-Query', query)
    c.header('X-Param', param)
    c.header('X-Header', header)
    return c.body('Hono')
  })

  it('query', async () => {
    const url = new URL('http://localhost/bar')
    url.searchParams.append('foo', 'bar')
    const req = new Request(url.toString())
    req.headers.append('User-Agent', 'bar')
    const res = await app.dispatch(req)

    expect(res.status).toBe(200)
    expect(res.headers.get('X-Query')).toBe('bar')
    expect(res.headers.get('X-Param')).toBe('bar')
    expect(res.headers.get('X-Header')).toBe('bar')

    expect(res.headers.get('X-Query-2')).toBe('bar')
    expect(res.headers.get('X-Param-2')).toBe('bar')
    expect(res.headers.get('X-Header-2')).toBe('bar')
  })
})<|MERGE_RESOLUTION|>--- conflicted
+++ resolved
@@ -12,10 +12,6 @@
 
   app.get('/hello-with-shortcuts', (c) => {
     c.header('X-Custom', 'This is Hono')
-<<<<<<< HEAD
-    c.statusText('Hono is created')
-=======
->>>>>>> 2aa44417
     c.status(201)
     return c.html('<h1>Hono!!!</h1>')
   })
@@ -40,11 +36,7 @@
     const res = await app.dispatch(req)
     expect(res).not.toBeNull()
     expect(res.status).toBe(201)
-<<<<<<< HEAD
-    expect(res.statusText).toBe('Hono is created')
-=======
     expect(res.statusText).toBe('Created')
->>>>>>> 2aa44417
     expect(res.headers.get('X-Custom')).toBe('This is Hono')
     expect(res.headers.get('Content-Type')).toMatch(/text\/html/)
     expect(await res.text()).toBe('<h1>Hono!!!</h1>')
